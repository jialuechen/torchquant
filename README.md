<div align=center>
<img src="assets/torchquant.png" width="20%" loc>

[![PyPI version](https://badge.fury.io/py/torchquantlib.svg)](https://badge.fury.io/py/torchquantlib)
[![License: Apache-2.0](https://img.shields.io/badge/License-Apache%202.0-blue.svg)](https://opensource.org/licenses/Apache-2.0)
![Python versions](https://img.shields.io/badge/python-3.7%2B-green)
![PyTorch version](https://img.shields.io/badge/pytorch-2.4.0%2B-green)
![Downloads](https://img.shields.io/pypi/dm/torchquantlib)
[![Documentation Status](https://readthedocs.org/projects/torchquant/badge/?version=stable)](https://torchquant.readthedocs.io/en/stable/?badge=stable)

</div>

**TorchQuant** is a high-performance quantitative finance library built on top of PyTorch's automatic differentiation and GPU acceleration. It is a differentiable pricing framework with high-accuracy numerical methods. It provides comprehensive tools for derivatives pricing, risk management, and stochastic model calibration. More kinds of derivatives will be supported as the library grows.

## Financial Instruments and Deep  Mechanisms Analogy (Partial)

This table outlines the analogy between financial instruments and neural network components, reflecting how structural and functional characteristics of financial derivatives can inspire the design of all the pricing components in TorchQuant.

| Financial Instrument / Attribute       | Core Feature / Description                             | Analogous Neural Network Mechanism                  | Analogy Explanation                                                                 |
|----------------------------------------|--------------------------------------------------------|-----------------------------------------------------|--------------------------------------------------------------------------------------|
| **European Option**      | Call: max(S − K, 0); Put: max(K − S, 0)                | ReLU                                | Activation occurs when input exceeds or falls below a threshold                      |
| **Softplus Option Proxy**              | Smooth version of option payoff                        | Softplus Activation Function                        | Provides smooth derivatives, suitable for differentiable training                    |
| **American Option**                    | Early exercise right; optimal stopping strategy         | Optimal Stopping / Gated RNN                        | Dynamic decision-making akin to gating mechanisms                                    |
| **Bermudan Option**                    | Exercise allowed on specific discrete dates             | Scheduled Halting / Discrete Gating                  | Like dynamic layers with only certain positions allowing early exit                  |
| **Parisian Option**                    | Knock-in/out only if condition persists for duration    | Temporal Gate / Duration Accumulator                | Requires a condition to hold continuously for a given duration to trigger action     |
| **Everest Option**        | Long-dated, multiple barriers, path-dependent         | Deep Memory Attention + Gated RNN Layers              | Multi-barrier tracking and long-term conditioning via memory-driven control         |
| **Himalaya Option**        | Stage-wise best-of selection, dropping winners        | Top-k Routing + Feature Elimination                   | Picks best performer at each stage, then excludes it from future decisions          |
| **Altiplano Option**    | Payoff depends jointly on FX and IR movements         | Cross-Modality Attention / Dual Input Fusion          | Combines dual risk channels like FX and interest rates through joint attention      |
| **Exchange Option**                  | Option to enter an asset swap                        | Conditional Task-Switch Module / Policy Redirector    | Switches task head at trigger point to alternate payoff policy                      |
| **Accumulator Option**                 | Recurrent gain/loss accumulation with early exit     | Loss Aggregation + Time-Gated RNN                    | Iteratively accumulates risk/reward, may terminate on breach                        |
| **Barrier Option**                     | Activation/deactivation upon reaching a barrier         | Conditional Activation / Dropout-like Mechanism     | Activation triggered by specific conditions                                          |
| **Asian Option**                       | Payoff depends on average price over time               | Average Pooling                                     | Aggregates information over time, similar to pooling layers                          |
| **Lookback Option**                    | Payoff depends on maximum or minimum asset price        | Self-Attention / Max Pooling                        | Focuses on historical extrema, akin to attention mechanisms                          |
| **Cliquet Option**                     | Periodic capped accumulation of returns                 | Recurrent Accumulation with Clipping                | Accumulates over time with upper/lower bounds                                        |
| **Chooser Option**                     | Choice between call or put at a future date             | Routing / Path Selection                            | Dynamic selection of computational paths based on conditions                         |
| **Digital Option**                     | Fixed payoff if condition is met; zero otherwise        | Binary Neuron / Step Function                       | Outputs fixed value upon meeting a threshold                                         |
| **Auto-callable Note**                 | Early redemption upon reaching certain conditions       | Early Exit Policy                                   | Mechanism for early stopping based on specific criteria                              |
| **Rainbow Option**                     | Payoff based on multiple underlying assets              | Multi-Modal Fusion / Feature Aggregation            | Combines multiple inputs, similar to multi-head attention                            |
| **Basket Option**                  | Payoff based on weighted aggregation of multiple assets | Weighted Sum / Attention Pooling                  | Similar to attention-based input fusion over multi-stream inputs                    |
| **Spread Option**                  | Payoff based on difference between assets              | Difference Layer / Contrastive Module             | Captures relative value gap like pairwise ranking or Siamese net                    |
| **Snowball Option**                    | Knock-in/knock-out with structured returns              | Nested Conditional Networks / Loss Scheduling       | Complex conditional structures with layered conditions                               |
| **Shout Option**                       | Lock in payoff once during life, compare with terminal  | Checkpoint / Write-Once Memory / Path Override      | Saves a snapshot for later comparison, simulating a "one-time memory commit"         |
| **Reverse Convertible Bond**           | Converts to equity under certain conditions             | Cost-sensitive Loss                                 | Loss function varies based on specific conditions                                    |
| **Capital Protected Note**             | Downside protection with capped upside                  | Leaky ReLU                                          | Activation with lower bound protection and upper limit                               |
| **Credit Default Swap (CDS)**          | Protection against default risk                         | Adversarial Training / Defense Mechanisms           | Enhances model robustness against worst-case scenarios                               |
| **Credit Index (CDX)**                 | Basket of credit exposures                              | Ensemble Adversarial Defense                        | Combines multiple defenses to mitigate diverse risks                                 |
| **Tranches**                           | Structured layers with prioritized risk absorption       | Deep Layered Modules / Loss Routing                 | Similar to deep networks where higher layers absorb losses first                     |
| **Credit Default Swaption**            | Option to enter CDS at a fixed spread in future         | Meta-Gated Path Selector / Delayed Activation       | Path activation based on credit risk trigger, similar to conditional policy          |
| **Total Return Swap (TRS)**            | Receive full asset return, pay fixed rate               | Cross-Head Surrogate Module / Distilled Proxy       | Like one module receiving another's performance without owning full state            |

## Features

- **Asset Pricing**:
<<<<<<< HEAD
  - Advanced options pricing support ranging from vanilla to exotics, shown in above tale.
=======
  - Advanced options pricing support ranging from vanilla to exotics.
  - Reducing computation costs for exotics options (a good example is the lookback option pricing that leverages max pooling, reducing time complexity from Monte Carlo simulation O(N*T) to O(T/L+N), L is the window length and N if the number of windows)
>>>>>>> 41085576
  - Bond pricing models including callable, putable, and convertible bonds.
  - Implied volatility calculation using "Let's be rational" algorithm.

- **Risk Management**:
  - Greeks calculation utilizing AAD.
  - Market risk measures such as VaR and Expected Shortfall.

- **Neural Network-based Model Calibration**:
  - Calibration for stochastic models like Heston, Vasicek, SABR, and more.
  - Local volatility models including Dupire.
 
- **Sequence Methods**:
  - Seq2Seq PDE solvers
  
## Installation

You can install torchquant via pip:

```bash
pip install --upgrade torchquantlib
```

## Usage (check out the examples folder for more information)

### Exotic Options

#### American Option

```python
import torch
from torchquantlib.core.asset_pricing.option.american_option import american_option  # 修正路径

spot = torch.tensor(100.0)
strike = torch.tensor(105.0)
expiry = torch.tensor(1.0)
volatility = torch.tensor(0.2)
rate = torch.tensor(0.05)
steps = 100

price = american_option('call', spot, strike, expiry, volatility, rate, steps)
print(f'American Option Price: {price.item()}')
```

#### Bermudan Option

```python
import torch
from torchquantlib.core.asset_pricing.option.bermudan_option import bermudan_option  # 修正路径

spot = torch.tensor(100.0)
strike = torch.tensor(105.0)
expiry = torch.tensor(1.0)
volatility = torch.tensor(0.2)
rate = torch.tensor(0.05)
steps = 100
exercise_dates = torch.tensor([30, 60, 90])

price = bermudan_option('call', spot, strike, expiry, volatility, rate, steps, exercise_dates)
print(f'Bermudan Option Price: {price.item()}')
```

#### Asian Option

```python
import torch
from torchquantlib.core.asset_pricing.option.asian_option import asian_option  # 修正路径

spot = torch.tensor(100.0)
strike = torch.tensor(105.0)
expiry = torch.tensor(1.0)
volatility = torch.tensor(0.2)
rate = torch.tensor(0.05)
steps = 100

price = asian_option('call', spot, strike, expiry, volatility, rate, steps)
print(f'Asian Option Price: {price.item()}')
```

### Greeks Calculation using Malliavin Calculus

```python
import torch
from torchquantlib.core.risk.greeks.malliavin import malliavin_greek

option_price = torch.tensor(10.0)
underlying_price = torch.tensor(100.0)
volatility = torch.tensor(0.2)
expiry = torch.tensor(1.0)

greek = malliavin_greek(option_price, underlying_price, volatility, expiry)
print(f'Malliavin Greek: {greek.item()}')
```

### Model Calibration by Optimal Transport

#### Heston Model Calibration

```python
# calibrate_heston.py

import numpy as np
import torch
from torchquantlib.calibration import model_calibrator
from torchquantlib.models.stochastic_volatility.heston import Heston

# Generate synthetic observed data using true Heston parameters
N_observed = 1000
S0 = 100.0
T = 1.0
true_params = {
    'kappa': 2.0,
    'theta': 0.04,
    'sigma_v': 0.3,
    'rho': -0.7,
    'v0': 0.04,
    'mu': 0.05
}

np.random.seed(42)
torch.manual_seed(42)
heston_true = Heston(**true_params)
S_observed = heston_true.simulate(S0=S0, T=T, N=N_observed)

# Initialize the Heston model with initial guesses
heston_model = Heston(
    kappa_init=1.0,
    theta_init=0.02,
    sigma_v_init=0.2,
    rho_init=-0.5,
    v0_init=0.02,
    mu_init=0.0
)

# Set up the calibrator
calibrator = model_calibrator(
    model=heston_model,
    observed_data=S_observed.detach().cpu().numpy(),  # Convert tensor to numpy array
    S0=S0,
    T=T,
    lr=0.01
)

# Calibrate the model
calibrator.calibrate(num_epochs=1000, steps=100, verbose=True)

# Get the calibrated parameters
calibrated_params = calibrator.get_calibrated_params()
print("Calibrated Parameters:")
for name, value in calibrated_params.items():
    print(f"{name}: {value:.6f}")
```

## Seq2Seq PDE Solver
```python
from torchquantlib.utils import Seq2SeqPDESolver
# Define model parameters
input_dim = 1      # Adjust based on your input features
hidden_dim = 64    # Number of features in the hidden state
output_dim = 1     # Adjust based on your output features
num_layers = 2     # Number of stacked LSTM layers

# Initialize the model, loss function, and optimizer
model = Seq2SeqPDESolver(input_dim, hidden_dim, output_dim, num_layers)
criterion = nn.MSELoss()
optimizer = optim.Adam(model.parameters(), lr=0.001)

# Training loop (simplified)
num_epochs = 100
for epoch in range(num_epochs):
    model.train()
    optimizer.zero_grad()
    output = model(src, trg)
    loss = criterion(output, trg)
    loss.backward()
    optimizer.step()
    
    print(f'Epoch {epoch+1}/{num_epochs}, Loss: {loss.item():.4f}')
```

## Credit Risk Measurement
```python
import torch
from torchquantlib.core.risk.credit_risk.structural_model import merton_model
from torchquantlib.core.risk.credit_risk.reduced_form_model import reduced_form_model

asset_value = torch.tensor(100.0)
debt = torch.tensor(80.0)
volatility = torch.tensor(0.2)
rate = torch.tensor(0.05)
expiry = torch.tensor(1.0)

# Merton Model
equity_value = merton_model(asset_value, debt, volatility, rate, expiry)
print(f'Equity Value (Merton Model): {equity_value.item()}')

lambda_0 = torch.tensor(0.02)
default_intensity = torch.tensor(0.05)
recovery_rate = torch.tensor(0.4)
time = torch.tensor(1.0)

# Reduced Form Model
expected_loss = reduced_form_model(lambda_0, default_intensity, recovery_rate, time)
print(f'Expected Loss (Reduced Form Model): {expected_loss.item()}')
```

## Roadmap


### Q2 2025
- Add support for more asset classes such as commodities and real estate.
- Enhance the calibration module to support a broader range of models and optimization techniques.

## Development

To contribute to TorchQuant, clone the repository and install the required dependencies:

```bash
git clone https://github.com/jialuechen/torchquant.git
cd torchquant
pip install -r requirements.txt
```

Run the tests to ensure everything is working:

```bash
pytest
```

## License

This project is licensed under the Apache License 2.0. See the [LICENSE](LICENSE) file for details.<|MERGE_RESOLUTION|>--- conflicted
+++ resolved
@@ -51,12 +51,8 @@
 ## Features
 
 - **Asset Pricing**:
-<<<<<<< HEAD
   - Advanced options pricing support ranging from vanilla to exotics, shown in above tale.
-=======
-  - Advanced options pricing support ranging from vanilla to exotics.
   - Reducing computation costs for exotics options (a good example is the lookback option pricing that leverages max pooling, reducing time complexity from Monte Carlo simulation O(N*T) to O(T/L+N), L is the window length and N if the number of windows)
->>>>>>> 41085576
   - Bond pricing models including callable, putable, and convertible bonds.
   - Implied volatility calculation using "Let's be rational" algorithm.
 
